--- conflicted
+++ resolved
@@ -13,13 +13,8 @@
             PaginatedMediaResponse, UploadMediaResponse, UploadStatusResponse,
         },
         use_cases::{
-<<<<<<< HEAD
-            DeleteMediaUseCase, DownloadMediaUseCase, GetMediaByIngredientUseCase,
-            GetMediaByRecipeUseCase, GetMediaByStepUseCase, GetMediaUseCase, ListMediaUseCase,
-=======
-            DownloadMediaUseCase, GetMediaByIngredientUseCase, GetMediaByRecipeUseCase,
+            DeleteMediaUseCase, DownloadMediaUseCase, GetMediaByIngredientUseCase, GetMediaByRecipeUseCase,
             GetMediaByStepUseCase, GetMediaUseCase, InitiateUploadUseCase, ListMediaUseCase,
->>>>>>> 068cf826
             UploadMediaUseCase,
         },
     },
