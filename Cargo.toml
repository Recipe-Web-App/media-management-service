[package]
name = "media-management-service"
version = "0.1.0"
edition = "2021"
license = "MIT OR Apache-2.0"

[dependencies]
anyhow = "1.0.99"
async-trait = "0.1.89"
axum = { version = "0.8.4", features = ["multipart"] }
chrono = { version = "0.4.39", features = ["serde"] }
config = "0.15.14"
dotenvy = "0.15.7"
serde = { version = "1.0.219", features = ["derive"] }
serde_json = "1.0.143"
sqlx = { version = "0.8.6", features = ["postgres", "runtime-tokio-rustls", "chrono", "uuid"] }
thiserror = "2.0.16"
tokio = { version = "1.47.1", features = ["full"] }
tower = "0.5.2"
tower-http = { version = "0.6.6", features = ["compression-br", "compression-gzip", "cors", "request-id", "trace", "timeout", "limit", "set-header", "validate-request"] }
tracing = "0.1.41"
tracing-subscriber = { version = "0.3.19", features = ["json", "env-filter"] }
tracing-appender = "0.2.3"
uuid = { version = "1.11.1", features = ["v4", "serde"] }
validator = "0.20.0"
jsonwebtoken = "9.3.0"
axum-extra = { version = "0.10.1", features = ["typed-header"] }
metrics = "0.24.0"
<<<<<<< HEAD
metrics-exporter-prometheus = "0.17.2"
regex = "1.11.1"
=======
metrics-exporter-prometheus = "0.16.0"
regex = "1.11.2"
>>>>>>> bcc11313
multer = "3.1.0"
sha2 = "0.10.8"
mime = "0.3.0"
bytes = "1.8.0"
futures-util = "0.3.0"

[dev-dependencies]
reqwest = "0.12.23"
tokio-test = "0.4.4"
mockall = "0.13.1"
rstest = "0.26.1"
claims = "0.8.0"
tempfile = "3.21.0"
fake = { version = "4.4.0", features = ["derive", "uuid", "chrono"] }
proptest = "1.5.0"<|MERGE_RESOLUTION|>--- conflicted
+++ resolved
@@ -26,13 +26,8 @@
 jsonwebtoken = "9.3.0"
 axum-extra = { version = "0.10.1", features = ["typed-header"] }
 metrics = "0.24.0"
-<<<<<<< HEAD
 metrics-exporter-prometheus = "0.17.2"
-regex = "1.11.1"
-=======
-metrics-exporter-prometheus = "0.16.0"
 regex = "1.11.2"
->>>>>>> bcc11313
 multer = "3.1.0"
 sha2 = "0.10.8"
 mime = "0.3.0"
