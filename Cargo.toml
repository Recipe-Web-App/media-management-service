[package]
name = "media-management-service"
version = "0.1.0"
edition = "2021"
license = "MIT OR Apache-2.0"

[dependencies]
anyhow = "1.0.100"
async-trait = "0.1.89"
axum = { version = "0.8.7", features = ["multipart"] }
chrono = { version = "0.4.42", features = ["serde"] }
config = "0.15.19"
dotenvy = "0.15.7"
serde = { version = "1.0.228", features = ["derive"] }
serde_json = "1.0.145"
sqlx = { version = "0.8.6", features = ["postgres", "runtime-tokio-rustls", "chrono", "uuid"] }
thiserror = "2.0.17"
tokio = { version = "1.48.0", features = ["full"] }
tower = "0.5.2"
<<<<<<< HEAD
tower-http = { version = "0.6.6", features = ["compression-br", "compression-gzip", "cors", "request-id", "trace", "timeout", "limit", "set-header", "validate-request"] }
tracing = "0.1.43"
=======
tower-http = { version = "0.6.7", features = ["compression-br", "compression-gzip", "cors", "request-id", "trace", "timeout", "limit", "set-header", "validate-request"] }
tracing = "0.1.41"
>>>>>>> 8459afd7
tracing-subscriber = { version = "0.3.20", features = ["json", "env-filter"] }
tracing-appender = "0.2.4"
uuid = { version = "1.11.1", features = ["v4", "serde"] }
validator = "0.20.0"
jsonwebtoken = { version = "10.2.0", features = ["aws_lc_rs"] }
axum-extra = { version = "0.12.2", features = ["typed-header"] }
metrics = "0.24.3"
metrics-exporter-prometheus = "0.18.0"
regex = "1.12.2"
multer = "3.1.0"
sha2 = "0.10.8"
mime = "0.3.0"
bytes = "1.11.0"
futures-util = "0.3.0"
base64 = "0.22"
hmac = "0.12.1"
hex = "0.4.3"
rand = "0.9.2"
urlencoding = "2.1.3"
serde_urlencoded = "0.7.1"
reqwest = { version = "0.12.24", features = ["json"] }

[dev-dependencies]
reqwest = "0.12.24"
tokio-test = "0.4.4"
mockall = "0.14.0"
rstest = "0.26.1"
claims = "0.8.0"
tempfile = "3.23.0"
fake = { version = "4.4.0", features = ["derive", "uuid", "chrono"] }
proptest = "1.9.0"
wiremock = "0.6.5"
http-body-util = "0.1.2"<|MERGE_RESOLUTION|>--- conflicted
+++ resolved
@@ -17,13 +17,8 @@
 thiserror = "2.0.17"
 tokio = { version = "1.48.0", features = ["full"] }
 tower = "0.5.2"
-<<<<<<< HEAD
-tower-http = { version = "0.6.6", features = ["compression-br", "compression-gzip", "cors", "request-id", "trace", "timeout", "limit", "set-header", "validate-request"] }
+tower-http = { version = "0.6.7", features = ["compression-br", "compression-gzip", "cors", "request-id", "trace", "timeout", "limit", "set-header", "validate-request"] }
 tracing = "0.1.43"
-=======
-tower-http = { version = "0.6.7", features = ["compression-br", "compression-gzip", "cors", "request-id", "trace", "timeout", "limit", "set-header", "validate-request"] }
-tracing = "0.1.41"
->>>>>>> 8459afd7
 tracing-subscriber = { version = "0.3.20", features = ["json", "env-filter"] }
 tracing-appender = "0.2.4"
 uuid = { version = "1.11.1", features = ["v4", "serde"] }
